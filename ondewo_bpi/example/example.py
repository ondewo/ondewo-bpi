# Copyright 2021 ONDEWO GmbH
#
# Licensed under the Apache License, Version 2.0 (the License);
# you may not use this file except in compliance with the License.
# You may obtain a copy of the License at
#
#     http://www.apache.org/licenses/LICENSE-2.0
#
# Unless required by applicable law or agreed to in writing, software
# distributed under the License is distributed on an AS IS BASIS,
# WITHOUT WARRANTIES OR CONDITIONS OF ANY KIND, either express or implied.
# See the License for the specific language governing permissions and
# limitations under the License.

import os

from ondewo.logging.logger import logger_console
from ondewo.nlu import session_pb2
from ondewo.nlu.client import Client

from ondewo_bpi.bpi_server import BpiServer
from ondewo_bpi.config import CAI_PORT
from ondewo_bpi.example.login_mock import MockUserLoginServer, PortChecker
from ondewo_bpi.intent_max_trigger_handler import IntentMaxTriggerHandler
from ondewo_bpi.message_handler import MessageHandler


class MyServer(BpiServer):
    """
    Example BPI server
    will mock the login to cai to enable start without a cai deployment
    this means if the CAI_PORT (default 50055) is blocked, the example server cannot be started
    """

    def __init__(self) -> None:
        os.environ["MODULE_NAME"] = "bpi_example_server"  # update module name for logger
        port_in_use = PortChecker.check_client_users_stub(port=CAI_PORT)
        if not port_in_use:
            self.mock_login_server = MockUserLoginServer()
            self.mock_login_server.serve(port=CAI_PORT)  # start mock-login server
        super().__init__()  # BpiServer.__init__() triggers Client-init and Login() grpc call
        if not port_in_use:
            self.mock_login_server.kill_server()  # kill mock-login server
        self.register_handlers()

    def register_handlers(self) -> None:
        self.register_intent_handler(
            intent_pattern="Default Fallback Intent", handlers=[self.handle_default_fallback],
        )
        self.register_intent_handler(
            intent_pattern="Default Exit Intent",
            handlers=[self.handle_default_exit],
        )
        self.register_intent_handler(
            intent_pattern=r"i.my_\.*", handlers=[self.reformat_text_in_intent],
        )
        self.register_intent_handler(
            intent_pattern="i.my_handled_intent",
            handlers=[self.reformat_text_in_intent,
                      IntentMaxTriggerHandler.handle_if_intent_reached_number_triggers_max],
        )

<<<<<<< HEAD
    @staticmethod
    def reformat_text_in_intent(response: session_pb2.DetectIntentResponse,
=======
    def reformat_text_in_intent(self,
                                response: session_pb2.DetectIntentResponse,
>>>>>>> e77eba75
                                nlu_client: Client) -> session_pb2.DetectIntentResponse:
        return MessageHandler.substitute_pattern(
            pattern="<REPLACE:REPLACE_THIS_TEXT>", replace="new text", response=response
        )

    @staticmethod
    def handle_default_fallback(
            response: session_pb2.DetectIntentResponse,
            nlu_client: Client) -> session_pb2.DetectIntentResponse:
        logger_console.warning("Default fallback was triggered!")
        return response

    @staticmethod
    def handle_default_exit(response: session_pb2.DetectIntentResponse,
                            nlu_client: Client) -> session_pb2.DetectIntentResponse:
        logger_console.warning("Default exit was triggered!")
        return response

    @staticmethod
    def handle_if_intent_reached_number_triggers_max(response: session_pb2.DetectIntentResponse,
                                                     nlu_client: Client) -> session_pb2.DetectIntentResponse:
        logger_console.warning("Intent was triggered a maximum amount of times!")
        IntentMaxTriggerHandler.handle_if_intent_reached_number_triggers_max(response, nlu_client)
<<<<<<< HEAD
        return response
=======
>>>>>>> e77eba75

    def serve(self) -> None:
        super().serve()


if __name__ == "__main__":
    server = MyServer()
    server.serve()<|MERGE_RESOLUTION|>--- conflicted
+++ resolved
@@ -60,13 +60,8 @@
                       IntentMaxTriggerHandler.handle_if_intent_reached_number_triggers_max],
         )
 
-<<<<<<< HEAD
     @staticmethod
     def reformat_text_in_intent(response: session_pb2.DetectIntentResponse,
-=======
-    def reformat_text_in_intent(self,
-                                response: session_pb2.DetectIntentResponse,
->>>>>>> e77eba75
                                 nlu_client: Client) -> session_pb2.DetectIntentResponse:
         return MessageHandler.substitute_pattern(
             pattern="<REPLACE:REPLACE_THIS_TEXT>", replace="new text", response=response
@@ -90,10 +85,13 @@
                                                      nlu_client: Client) -> session_pb2.DetectIntentResponse:
         logger_console.warning("Intent was triggered a maximum amount of times!")
         IntentMaxTriggerHandler.handle_if_intent_reached_number_triggers_max(response, nlu_client)
-<<<<<<< HEAD
         return response
-=======
->>>>>>> e77eba75
+
+    @staticmethod
+    def handle_if_intent_reached_number_triggers_max(response: session_pb2.DetectIntentResponse,
+                                                     nlu_client: Client) -> session_pb2.DetectIntentResponse:
+        logger_console.warning("Intent was triggered a maximum amount of times!")
+        IntentMaxTriggerHandler.handle_if_intent_reached_number_triggers_max(response, nlu_client)
 
     def serve(self) -> None:
         super().serve()
